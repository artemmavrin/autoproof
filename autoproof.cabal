cabal-version: 1.12

-- This file has been generated from package.yaml by hpack version 0.33.0.
--
-- see: https://github.com/sol/hpack
--
<<<<<<< HEAD
-- hash: 518bea7bffd662f56de9e5d1bc2f28a45ef5c55eeedae998334d550d64b1d259
=======
-- hash: 9cda5b3d054f3fa4e7dd26cd5189090fd6606b0f029238607c4a40fa7747282b
>>>>>>> 8f4de521

name:           autoproof
version:        0.0.0.0
synopsis:       Propositional intuitionistic natural deduction
description:    Please see the README on GitHub at <https://github.com/artemmavrin/autoproof#readme>
category:       Logic
homepage:       https://github.com/artemmavrin/autoproof#readme
bug-reports:    https://github.com/artemmavrin/autoproof/issues
author:         Artem Mavrin
maintainer:     artemvmavrin@gmail.com
copyright:      2021 Artem Mavrin
license:        BSD3
license-file:   LICENSE
build-type:     Simple
extra-source-files:
    README.md

source-repository head
  type: git
  location: https://github.com/artemmavrin/autoproof

library
  exposed-modules:
      AutoProof
      AutoProof.Formula
      AutoProof.Judgement
      AutoProof.Parser
      AutoProof.Proof
      AutoProof.Proof.Correctness
      AutoProof.Proof.Cut
      AutoProof.Proof.Implication
      AutoProof.Proof.Provability
      AutoProof.Proof.Transform
      AutoProof.Proof.Types
      AutoProof.Utils.DList
      AutoProof.Utils.Parser
      AutoProof.Utils.Parser.Char
      AutoProof.Utils.Parser.Combinator
      AutoProof.Utils.Parser.Types
      AutoProof.Utils.PrettyPrintable
      AutoProof.Utils.Set
      AutoProof.Utils.Symbols
  other-modules:
      Paths_autoproof
  hs-source-dirs:
      src
  ghc-options: -Werror -Wall -Wcompat -Wincomplete-record-updates -Wincomplete-uni-patterns -Wredundant-constraints
  build-depends:
      base >=4.7 && <5
    , containers >=0.6.4.1
  default-language: Haskell2010

executable parseFormula
  main-is: Main.hs
  hs-source-dirs:
      test/repl/parseFormula
  ghc-options: -threaded -rtsopts -with-rtsopts=-N -Werror -Wall -Wcompat -Wincomplete-record-updates -Wincomplete-uni-patterns -Wredundant-constraints
  build-depends:
      autoproof
    , base >=4.7 && <5
    , containers >=0.6.4.1
  if false
    other-modules:
        Paths_autoproof
  default-language: Haskell2010

executable parseJudgement
  main-is: Main.hs
  hs-source-dirs:
      test/repl/parseJudgement
  ghc-options: -threaded -rtsopts -with-rtsopts=-N -Werror -Wall -Wcompat -Wincomplete-record-updates -Wincomplete-uni-patterns -Wredundant-constraints
  build-depends:
      autoproof
    , base >=4.7 && <5
    , containers >=0.6.4.1
  if false
    other-modules:
        Paths_autoproof
  default-language: Haskell2010

executable proveImp
  main-is: Main.hs
  hs-source-dirs:
      test/repl/proveImp
  ghc-options: -threaded -rtsopts -with-rtsopts=-N -Werror -Wall -Wcompat -Wincomplete-record-updates -Wincomplete-uni-patterns -Wredundant-constraints
  build-depends:
      autoproof
    , base >=4.7 && <5
    , containers >=0.6.4.1
  if false
    other-modules:
        Paths_autoproof
  default-language: Haskell2010

executable proveTautology
  main-is: Main.hs
  hs-source-dirs:
      test/repl/proveTautology
  ghc-options: -threaded -rtsopts -with-rtsopts=-N -Werror -Wall -Wcompat -Wincomplete-record-updates -Wincomplete-uni-patterns -Wredundant-constraints
  build-depends:
      autoproof
    , base >=4.7 && <5
    , containers >=0.6.4.1
    , parsec >=3.1.14.0
  if false
    other-modules:
        Paths_autoproof
  default-language: Haskell2010

executable statman
  main-is: Main.hs
  hs-source-dirs:
      test/repl/statman
  ghc-options: -threaded -rtsopts -with-rtsopts=-N -Werror -Wall -Wcompat -Wincomplete-record-updates -Wincomplete-uni-patterns -Wredundant-constraints
  build-depends:
      autoproof
    , base >=4.7 && <5
    , containers >=0.6.4.1
  if false
    other-modules:
        Paths_autoproof
  default-language: Haskell2010

test-suite formula-test
  type: exitcode-stdio-1.0
  main-is: Main.hs
  hs-source-dirs:
      test/spec/formula
  ghc-options: -threaded -rtsopts -with-rtsopts=-N -Werror -Wall -Wcompat -Wincomplete-record-updates -Wincomplete-uni-patterns -Wredundant-constraints -O0
  build-depends:
      QuickCheck >=2.14.2
    , autoproof
    , base >=4.7 && <5
    , containers >=0.6.4.1
    , hspec >=0.8.2
  if false
    other-modules:
        Paths_autoproof
  default-language: Haskell2010

test-suite is-tautology-test
  type: exitcode-stdio-1.0
  main-is: Main.hs
  hs-source-dirs:
      test/spec/is-tautology
  ghc-options: -threaded -rtsopts -with-rtsopts=-N -Werror -Wall -Wcompat -Wincomplete-record-updates -Wincomplete-uni-patterns -Wredundant-constraints
  build-depends:
      QuickCheck >=2.14.2
    , autoproof
    , base >=4.7 && <5
    , containers >=0.6.4.1
    , hspec >=0.8.2
  if false
    other-modules:
        Paths_autoproof
  default-language: Haskell2010

test-suite parser-test
  type: exitcode-stdio-1.0
  main-is: Main.hs
  hs-source-dirs:
      test/spec/parser
  ghc-options: -threaded -rtsopts -with-rtsopts=-N -Werror -Wall -Wcompat -Wincomplete-record-updates -Wincomplete-uni-patterns -Wredundant-constraints
  build-depends:
      QuickCheck >=2.14.2
    , autoproof
    , base >=4.7 && <5
    , containers >=0.6.4.1
    , hspec >=0.8.2
  if false
    other-modules:
        Paths_autoproof
  default-language: Haskell2010

test-suite proof-test
  type: exitcode-stdio-1.0
  main-is: Main.hs
  hs-source-dirs:
      test/spec/proof
  ghc-options: -threaded -rtsopts -with-rtsopts=-N -Werror -Wall -Wcompat -Wincomplete-record-updates -Wincomplete-uni-patterns -Wredundant-constraints -O0
  build-depends:
      QuickCheck >=2.14.2
    , autoproof
    , base >=4.7 && <5
    , containers >=0.6.4.1
    , hspec >=0.8.2
  if false
    other-modules:
        Paths_autoproof
  default-language: Haskell2010

test-suite prove-imp-test
  type: exitcode-stdio-1.0
  main-is: Main.hs
  hs-source-dirs:
      test/spec/prove-imp
  ghc-options: -threaded -rtsopts -with-rtsopts=-N -Werror -Wall -Wcompat -Wincomplete-record-updates -Wincomplete-uni-patterns -Wredundant-constraints
  build-depends:
      QuickCheck >=2.14.2
    , autoproof
    , base >=4.7 && <5
    , containers >=0.6.4.1
    , hspec >=0.8.2
  if false
    other-modules:
        Paths_autoproof
  default-language: Haskell2010

test-suite prove-tautology-test
  type: exitcode-stdio-1.0
  main-is: Main.hs
  hs-source-dirs:
      test/spec/prove-tautology
  ghc-options: -threaded -rtsopts -with-rtsopts=-N -Werror -Wall -Wcompat -Wincomplete-record-updates -Wincomplete-uni-patterns -Wredundant-constraints
  build-depends:
      QuickCheck >=2.14.2
    , autoproof
    , base >=4.7 && <5
    , containers >=0.6.4.1
    , hspec >=0.8.2
    , parsec >=3.1.14.0
  if false
    other-modules:
        Paths_autoproof
  default-language: Haskell2010

test-suite strengthen-proof-imp-test
  type: exitcode-stdio-1.0
  main-is: Main.hs
  hs-source-dirs:
      test/spec/strengthen-proof-imp
  ghc-options: -threaded -rtsopts -with-rtsopts=-N -Werror -Wall -Wcompat -Wincomplete-record-updates -Wincomplete-uni-patterns -Wredundant-constraints
  build-depends:
      QuickCheck >=2.14.2
    , autoproof
    , base >=4.7 && <5
    , containers >=0.6.4.1
    , hspec >=0.8.2
  if false
    other-modules:
        Paths_autoproof
  default-language: Haskell2010<|MERGE_RESOLUTION|>--- conflicted
+++ resolved
@@ -4,11 +4,7 @@
 --
 -- see: https://github.com/sol/hpack
 --
-<<<<<<< HEAD
--- hash: 518bea7bffd662f56de9e5d1bc2f28a45ef5c55eeedae998334d550d64b1d259
-=======
--- hash: 9cda5b3d054f3fa4e7dd26cd5189090fd6606b0f029238607c4a40fa7747282b
->>>>>>> 8f4de521
+-- hash: 14adcf83fe1d72ac29e6d9baa7aeedae6120bab6b3130948a0d23d439409852b
 
 name:           autoproof
 version:        0.0.0.0
@@ -112,7 +108,6 @@
       autoproof
     , base >=4.7 && <5
     , containers >=0.6.4.1
-    , parsec >=3.1.14.0
   if false
     other-modules:
         Paths_autoproof
@@ -229,7 +224,6 @@
     , base >=4.7 && <5
     , containers >=0.6.4.1
     , hspec >=0.8.2
-    , parsec >=3.1.14.0
   if false
     other-modules:
         Paths_autoproof
